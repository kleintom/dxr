--- conflicted
+++ resolved
@@ -16,10 +16,6 @@
     dxr.searchUrl = constants.data('search');
     dxr.tree = constants.data('tree');
 
-<<<<<<< HEAD
-    // Tell nunjucks our base location for template files.
-    nunjucks.configure('dxr/static/templates/');
-=======
     var timeouts = {};
     timeouts.scroll = 500;
     timeouts.search = 300;
@@ -32,22 +28,10 @@
      * avoid unnecessary paints and recalcs caused by hover effets.
      * @see http://www.thecssninja.com/javascript/pointer-events-60fps
      */
-    var docElem = document.documentElement,
-        timer;
-
-    window.addEventListener('scroll', function() {
-        // User scrolling so stop the timeout
-        clearTimeout(timer);
-        // Pointer events has not already been disabled.
-        if (!docElem.style.pointerEvents) {
-            docElem.style.pointerEvents = 'none';
-        }
-
-        timer = setTimeout(function() {
-            docElem.style.pointerEvents = '';
-        }, timeouts.scroll);
-    }, false);
->>>>>>> 3e16fa6c
+    var docElem = document.documentElement;
+
+    // Tell nunjucks our base location for template files.
+    nunjucks.configure('dxr/static/templates/');
 
     // Return the maximum number of pixels the document can be scrolled.
     function getMaxScrollY() {
@@ -361,7 +345,7 @@
         // If no data is returned, inform the user.
         if (!data.results.length) {
             data['user_message'] = contentContainer.data('no-results');
-            contentContainer.empty().append(tmpl.render(data));
+            contentContainer.empty().append(nunjucks.render(tmpl, data));
         } else {
 
             var results = data.results;
@@ -401,13 +385,8 @@
             // New results, overwrite
             if (myRequestNumber > displayedRequestNumber) {
                 displayedRequestNumber = myRequestNumber;
-<<<<<<< HEAD
                 populateResults('results_container.html', data, false);
-=======
-                populateResults(resultsContainerTmpl, data, false);
-
                 historyWaiter = setTimeout(pushHistoryState, timeouts.history, data);
->>>>>>> 3e16fa6c
             }
         })
         .fail(function(jqxhr, textStatus, error) {
