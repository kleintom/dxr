(function(){

<<<<<<< HEAD
=======
// TODO Migrate this to use jinja.js, so we can place a template file in static/
//      and use that template on the server using an include statement and on
//      client side.
var resultTemplate = ""
 + "<div class=\"result\">"
 + "<div class=\"path\""
 + " style=\"background-image: url('{{wwwroot}}/static/icons/{{icon}}.png')\""
 + " >{{pathLine}}</div>"
 + "{{formattedLines}}"
 + "</div>";

var linesTemplate = ""
 + "<a class=\"snippet\" "
 + "   href=\"{{wwwroot}}/{{tree}}/source/{{path}}#{{line_number}}\">"
 + "  <div class=\"line-numbers\">"
 + "    <pre><span class=\"ln\">{{line_number}}</span></pre>"
 + "  </div>"
 + "  <div class=\"file-lines\"><pre><code>{{line}}</code></pre></div>"
 + "</a>";

>>>>>>> bbfef2da
/** Format a template and return it */
function formatTemplate(template, vars){
  for(var k in vars){
    var value = vars[k].toString().replace(new RegExp("\\$", "g"), "$$$$");
    template = template.replace(new RegExp("\\{\\{" + k + "\\}\\}", "g"), value);
  }
  return template;
}

/** Format results */
function formatResults(data){
  // Fillout wwwroot and tree
  var resultTmpl = formatTemplate(resultTemplate, data);
  var linesTmpl = formatTemplate(linesTemplate, data);
  // For each result
  var retval = ""
  for(var i = 0; i < data["results"].length; i++){
    var lines = "";
    for(var j = 0; j < data["results"][i].lines.length; j++){
      lines += formatTemplate(linesTmpl, data["results"][i].lines[j]);
    }
    // Yes, the ugly path hack
    var folders = data["results"][i].path.split('/');
    var pathline = ""
    for(var j = 0; j < folders.length; j++){
      var folder = folders[j];
      var p = folders.slice(0, j + 1).join('/');
      var href = wwwroot + '/' + dxr.tree() + '/source/' + p;
      pathline += "<a href=\"" + href + "\" ";
      if(j + 1 < folders.length){
        pathline += "data-path=\"" + p + "/\"";
      }
      pathline += ">" + folder;
      if(j + 1 < folders.length){
        pathline += "/";
      }
      pathline += "</a>";
    }
    retval += formatTemplate(resultTmpl, {
      formattedLines:    lines,
      pathLine:          pathline,
      icon:               data["results"][i].icon,
      path:               data["results"][i].path
    });
  }
  return retval;
}

/* Check if we've scrolled to bottom of the page
 * Find scroll top and test if we're at the bottom
 * http://stackoverflow.com/questions/10059888/ */
function atPageBottom(){
  var scrollTop = Math.max(document.documentElement.scrollTop,
                           document.body.scrollTop);
  scrollTop += document.documentElement.clientHeight;
  return scrollTop >= document.documentElement.scrollHeight;
}


/** Initialize incremental search, etc. */
function initIncrementalSearch(){
  // Get the query as passed in the text field
  var q = document.getElementById("query");
  state.query = q.value;

  // Since we have javascript support let's hide paging links
  var pagelinks = document.getElementById("result-page-switch");
  if(pagelinks){
    // If we're in the search.html template, we hide the foot
    // If not we'll do this in fetchResults, when we got something
    var foot = document.getElementById("foot");
    foot.style.display        = 'none';
    // Display the fetcher thing with visibility hidden
    var fetcher = document.getElementById("fetch-results");
    fetcher.style.display     = 'block';
    fetcher.style.visibility  = 'hidden';
  }

  // Fetch results, if any, on scroll to bottom of page
  window.addEventListener('scroll', function(e){
    if(atPageBottom() && !state.eof) fetchResults(true);
  }, false);

  // Update advanced search fields on change in q
  q.addEventListener('input', function(e){
    // Don't do anything if query didn't change
    if(state.query == q.value) return;
    // Reset the state
    state.query   = q.value;
    state.offset  = 0;
    state.eof     = false;
    state.changed = true;
    // Dispatch dxr-state-changed
    window.dispatchEvent(
      new CustomEvent( 'dxr-state-changed', {
        detail: {}
      })
    );
  }, false);

  // Set fetch results time when state is changed
  window.addEventListener('dxr-state-changed', setFetchResultsTimer);

  document.getElementById("tree").addEventListener('change', function(){
    state.query   = q.value;
    state.offset  = 0;
    state.eof     = false;
    state.changed = true;
    // Dispatch dxr-state-changed
    window.dispatchEvent(
      new CustomEvent( 'dxr-state-changed', {
        detail: {}
      })
    );
  }, false);

  // Fetch results if a bottom of page initially
  // this is necessary, otherwise one can't scroll
  if(atPageBottom() && !state.eof) fetchResults(true);
}


/** Set fetch results timer  */
var _fetchResultsTimer = null;
function setFetchResultsTimer(){
  // Reset the timer
  if (_fetchResultsTimer)
    clearTimeout(_fetchResultsTimer);
  _fetchResultsTimer = setTimeout(fetchResults, 300);  // timeout: 300 ms
}

var _inProgressTimer = null;
function clearInProgressTimer() {
  if (_inProgressTimer)
    clearTimeout(_inProgressTimer);
  _inProgressTimer = null;
}
function setInProgressTimer(){
  clearInProgressTimer();
  _inProgressTimer = setTimeout(function() {
    dxr.setTip("Search in progress...");
  }, 300);  // timeout: 300 ms
}


// Current request
var request = null;
// Clear contents of results on set
var clearOnSet = false;

/** Fetch results, using current state */
function fetchResults(displayFetcher){

  // Stop if we're at end, nothing more to do
  if(state.eof && !state.changed) return;

  // Only request results if no pending request is in progress
  if(request && !state.changed) return;

  // Abort request if in progress
  if(request){
    // Clear event handler
    request.onreadystatechange = null;
    request.abort();
  }

  // Show the fetcher line at the bottom
  var fetcher = document.getElementById("fetch-results");
  if(displayFetcher){
    fetcher.style.visibility = 'visible';
    fetcher.style.display    = 'block';
    // Hide footer
    var foot = document.getElementById("foot");
    foot.style.display       = 'none';
  }

  // Create request
  request = new XMLHttpRequest();
  request.onreadystatechange = function(){
    if(request.readyState == 4 && request.status == 200){
      // Get data
      var data = JSON.parse(request.responseText);
      // Update state, if it wasn't changed
      if(!state.changed){
        state.eof     = data["results"].length == 0;
        state.offset += data["results"].length;
      }
      // Display a nice tip
      clearInProgressTimer();
      dxr.setTip("Incremental search results in " + data["time"].toFixed(3) + "s");
      var content = document.getElementById("content");
      // Clear results if necessary
      if(clearOnSet && !data["error"]){
        content.innerHTML = "";
        // Scroll to top of page
        window.scroll(0, 0);

        // Hide foot, set fetcher hidden
        var foot = document.getElementById("foot");
        foot.style.display       = 'none';
        fetcher.style.display    = 'block';
        fetcher.style.visibility = 'hidden';
      }
      /* content.innerHTML += formatResults(data); */
      content.innerHTML += data;
      // Set error as tip
      if(data["error"])
        dxr.setErrorTip(data["error"]);
      request = null;

      // Hide fetcher when request finished:
      fetcher.style.display    = 'block';
      fetcher.style.visibility = 'hidden';

      // Fetch results again if there's no scrollbar initially. Otherwise, the
      // user can't scroll to the bottom to let us know he wants even more
      // results.
      if(atPageBottom())
        fetchResults();
    }
  }

  // Clear on set if this is a new state
  clearOnSet = state.changed;
  // Set state unchanged
  state.changed = false;

  // parameters for request
  var params = {
    q:              state.query,
    limit:          state.limit,
    offset:         state.offset,
    redirect:       'false',
    format:         'json'
  };

  // Start a new request
  request.open("GET", createSearchUrl(dxr.tree(), params), true);
  setInProgressTimer();
  request.send();
}

/** Parse querystring */
function parseQuerystring(){
  var params = {};
  var items = window.location.search.substr(1).split("&");
  for(var i = 0; i < items.length; i++){
    var keyvalue = items[i].split("=");
    params[decodeURIComponent(keyvalue[0])] = decodeURIComponent(keyvalue[1]);
  }
  return params;
}

/** Create search URL from search parameters as querystring */
function createSearchUrl(tree, params){
  var elements = []
  for(var key in params){
    var k = encodeURIComponent(key);
    var v = encodeURIComponent(params[key]);
    elements.push(k + "=" + v);
  }
  return wwwroot + "/" + tree + "/search?" + elements.join("&");
}
window.createSearchUrl = createSearchUrl;  // used in advanced-search.js


/** Initialize the context menu */
function initMenu(){
  // Show menu when path link is clicked
  // Attach event handler on results, so we don't have to worry about what
  // happens when we update the contents of results.
  document.getElementById("content").addEventListener('click', function (e){
    // Ensure that we're in a
    if(!e.target.parentNode
       || !e.target.parentNode.classList.contains('path')) return;

    // Okay, get the path
    var path = e.target.dataset.path;

    // Don't show menu if file name part was clicked
    // as we didn't stop default user will jump to this page
    if(!path) return;

    // Parse querystring so we can make some urls
    var params = {
      limit:          state.limit,
      redirect:       'false'
    };

    // Create url to limit search
    params.q = state.query + " path:" + path;
    var limitUrl = createSearchUrl(dxr.tree(), params);

    // Create url to exclude path from search
    params.q = state.query + " -path:" + path;
    var excludeUrl = createSearchUrl(dxr.tree(), params);

    // Populate menu with links
    menu.populate([
      {
        icon:   'goto_folder',
        href:    wwwroot + "/" + dxr.tree() + "/source/" + path,
        title:  "Browse the \"" + path + "\" folder",
        text:   "Browse folder contents"
      },
      {
        icon:   'path_search',
        href:   limitUrl,
        title:  "Show results from only \"" + path + "\"",
        text:   "Limit search to folder"
      },
      {
        icon:   'exclude_path',
        href:   excludeUrl,
        title:  "Exclude results located in \"" + path + "\"",
        text:   "Exclude folder from search"
      }
    ]);
    // Launch menu
    menu.launch(e.target);
    // Stop event propagation
    e.preventDefault();
    e.stopPropagation();
  }, false);
}

/** Subscribe to events */
window.addEventListener('load', function(){
  initIncrementalSearch();
  initMenu();
}, false);


}());<|MERGE_RESOLUTION|>--- conflicted
+++ resolved
@@ -1,7 +1,5 @@
 (function(){
 
-<<<<<<< HEAD
-=======
 // TODO Migrate this to use jinja.js, so we can place a template file in static/
 //      and use that template on the server using an include statement and on
 //      client side.
@@ -15,14 +13,13 @@
 
 var linesTemplate = ""
  + "<a class=\"snippet\" "
- + "   href=\"{{wwwroot}}/{{tree}}/source/{{path}}#{{line_number}}\">"
+ + "   href=\"{{wwwroot}}/{{tree}}/source/{{path}}#l{{line_number}}\">"
  + "  <div class=\"line-numbers\">"
  + "    <pre><span class=\"ln\">{{line_number}}</span></pre>"
  + "  </div>"
  + "  <div class=\"file-lines\"><pre><code>{{line}}</code></pre></div>"
  + "</a>";
 
->>>>>>> bbfef2da
 /** Format a template and return it */
 function formatTemplate(template, vars){
   for(var k in vars){
@@ -226,8 +223,7 @@
         fetcher.style.display    = 'block';
         fetcher.style.visibility = 'hidden';
       }
-      /* content.innerHTML += formatResults(data); */
-      content.innerHTML += data;
+      content.innerHTML += formatResults(data);
       // Set error as tip
       if(data["error"])
         dxr.setErrorTip(data["error"]);
