--- conflicted
+++ resolved
@@ -11,27 +11,21 @@
 from shutil import rmtree
 from sys import stdout
 
-<<<<<<< HEAD
 from flask import url_for
-=======
+
 from dxr.exceptions import CommandFailure
->>>>>>> b1b130aa
 
 
 TEMPLATE_DIR = 'static/templates'
 
 
-<<<<<<< HEAD
 def search_url(tree, query):
     """Get the search url for a query."""
     from dxr.app import DXR_BLUEPRINT
     return url_for(DXR_BLUEPRINT + '.search', tree=tree.name, q=query)
 
 
-def open_log(config_or_tree, name, use_stdout=False):
-=======
 def open_log(folder, name, use_stdout=False):
->>>>>>> b1b130aa
     """Return a writable file-like object representing a log file.
 
     :arg folder: The folder to put the log file in
